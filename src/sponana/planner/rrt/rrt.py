import numpy as np
from manipulation.exercises.trajectories.rrt_planner.rrt_planning import Problem

from .rrt_tools import ConfigType, RRT_tools


def rrt_planning(
    problem: Problem,
    max_n_tries: int = 20,
    max_iterations_per_try: int = 250,
    prob_sample_q_goal: float = 0.05,
) -> list[ConfigType]:
    """
    Input:
        problem (Problem): instance of a utility class
        max_iterations: the maximum number of samples to be collected
        prob_sample_q_goal: the probability of sampling q_goal

    Output:
        path (list): [q_start, ...., q_goal].

    Input: q_start, q_goal, max_interation, prob_sample_goal
    Output: path

    G.init(q_start)
    for k = 1 to max_interation:
        q_sample ← Generate Random Configuration
        random number ← random()
        if random_number < prob_sample_goal:
            q_sample ← q_goal
        n_near ← Find the nearest node in the tree(q_sample)
        (q_1, q_2, ... q_N) ← Find intermediate q's from n_near to q_sample

        // iteratively add the new nodes to the tree to form a new edge
        last_node ← n_near
        for n = 1 to N:
            last_node ← Grow RRT tree (parent_node, q_{n})

        if last node reaches the goal:
            path ← backup the path recursively
            return path

    return None"""

    for _ in range(max_n_tries):
        rrt_tools = RRT_tools(problem)
        q_goal = problem.goal

        # TODO: if this is not robut enough, we may want to expand
        # the number of iterations per try, as we try more times and
        # repeatedly fail to solve it in this number of RRT iterations

        for _ in range(max_iterations_per_try):
            q_sample = rrt_tools.sample_node_in_configuration_space()
            if np.random.rand() < prob_sample_q_goal:
                q_sample = q_goal
            n_near = rrt_tools.find_nearest_node_in_RRT_graph(q_sample)
            intermediates = rrt_tools.calc_intermediate_qs_wo_collision(
                n_near.value, q_sample
            )

            # iteratively add the new nodes to the tree to form a new edge
            last_node = n_near
            for q_val in intermediates:
                last_node = rrt_tools.grow_rrt_tree(last_node, q_val)
                if rrt_tools.node_reaches_goal(last_node):
<<<<<<< HEAD
                    path = rrt_tools.backup_path_from_node(last_node)
                    return rrt_shortcutting(path, rrt_tools)
    return []


def rrt_shortcutting(path, rrt_tools):
    # https://www.cs.cmu.edu/~maxim/classes/robotplanning/lectures/RRT_16350_sp23.pdf
    n0_ind = 0  # start
    n1_ind = n0_ind + 1
    new_path = [path[n0_ind]]
    goal_node_ind = len(path) - 1
    while n0_ind < goal_node_ind:
        n0 = path[n0_ind]
        n1 = path[n1_ind]
        while (
            rrt_tools.calc_intermediate_qs_wo_collision(n0, path[n1_ind])[-1]
            == path[n1_ind]
            and (n1_ind + 1) < goal_node_ind
        ):
            n1 = path[n1_ind]
            n1_ind += 1
        # leverage rrt tools to interpolate path
        # slicing with [1:] because we don't want endpoint to overlap
        new_path.extend(rrt_tools.calc_intermediate_qs_wo_collision(n0, n1)[1:])
        n0_ind = n1_ind
        n1_ind = n1_ind + 1
    return new_path
=======
                    return rrt_tools.backup_path_from_node(last_node)
                    #https://www.cs.cmu.edu/~maxim/classes/robotplanning/lectures/RRT_16350_sp23.pdf
                    """
                    if len(path) != 0:
                        new_path = []
                        n0_ind = 0 # start
                        n1_ind = n0_ind+1
                        goal_node = path[-1]
                        goal_node_ind = len(path)-1
                        while path[n0_ind] != goal_node:
                            n0 = path[n0_ind]
                            n1 = path[n1_ind]
                            while rrt_tools.calc_intermediate_qs_wo_collision(n0, n1)[-1] == n1 and (n1_ind+1) < goal_node_ind:
                                n1_ind += 1
                            new_path.append(n0)
                            new_path.append(n1)
                            n0_ind = n1_ind
                            n1_ind = n1_ind + 1 
                            return new_path
                    """
    return []
>>>>>>> a3eab6db
<|MERGE_RESOLUTION|>--- conflicted
+++ resolved
@@ -64,7 +64,6 @@
             for q_val in intermediates:
                 last_node = rrt_tools.grow_rrt_tree(last_node, q_val)
                 if rrt_tools.node_reaches_goal(last_node):
-<<<<<<< HEAD
                     path = rrt_tools.backup_path_from_node(last_node)
                     return rrt_shortcutting(path, rrt_tools)
     return []
@@ -91,27 +90,4 @@
         new_path.extend(rrt_tools.calc_intermediate_qs_wo_collision(n0, n1)[1:])
         n0_ind = n1_ind
         n1_ind = n1_ind + 1
-    return new_path
-=======
-                    return rrt_tools.backup_path_from_node(last_node)
-                    #https://www.cs.cmu.edu/~maxim/classes/robotplanning/lectures/RRT_16350_sp23.pdf
-                    """
-                    if len(path) != 0:
-                        new_path = []
-                        n0_ind = 0 # start
-                        n1_ind = n0_ind+1
-                        goal_node = path[-1]
-                        goal_node_ind = len(path)-1
-                        while path[n0_ind] != goal_node:
-                            n0 = path[n0_ind]
-                            n1 = path[n1_ind]
-                            while rrt_tools.calc_intermediate_qs_wo_collision(n0, n1)[-1] == n1 and (n1_ind+1) < goal_node_ind:
-                                n1_ind += 1
-                            new_path.append(n0)
-                            new_path.append(n1)
-                            n0_ind = n1_ind
-                            n1_ind = n1_ind + 1 
-                            return new_path
-                    """
-    return []
->>>>>>> a3eab6db
+    return new_path