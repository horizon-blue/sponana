--- conflicted
+++ resolved
@@ -30,12 +30,9 @@
     rotation_bound: float = 0.01,
     position_bound: float = 0.01,
     collision_bound: float = 0.001,
-<<<<<<< HEAD
-    max_iter: int = 10,
-=======
     error_on_fail: bool = True,
     q_current=q_nominal_arm,
->>>>>>> 764d4592
+    max_iter: int = 10,
 ):
     """Convert the desired pose for Spot to joint angles, subject to constraints.
 
@@ -52,11 +49,7 @@
         collision_bound (float, optional): The minimum allowed distance between Spot and the other
         objects in the scene.
     """
-<<<<<<< HEAD
     for _ in range(max_iter):
-=======
-    for _ in range(10):
->>>>>>> 764d4592
         ik = InverseKinematics(plant, context)
         q = ik.q()  # Get variables for MathematicalProgram
         prog = ik.prog()  # Get MathematicalProgram
@@ -66,13 +59,8 @@
 
         # nominal pose
         q0 = np.zeros(len(q))
-<<<<<<< HEAD
-        q0[:3] = base_position
-        q0[3:10] = q_nominal_arm
-=======
         q0[:3] = base_position 
         q0[3:10] = q_current # q_nominal_arm
->>>>>>> 764d4592
 
         # Target position and rotation
         p_WT = X_WT.translation()
