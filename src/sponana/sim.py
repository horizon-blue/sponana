import copy
import math
import random

import numpy as np
from IPython.display import HTML, display
from manipulation import ConfigureParser, running_as_notebook
from manipulation.scenarios import AddShape, ycb
from manipulation.station import MakeHardwareStation, load_scenario
from matplotlib import pyplot as plt
from pydrake.all import (
    AddMultibodyPlantSceneGraph,
    Box,
    ConnectPlanarSceneGraphVisualizer,
    DiagramBuilder,
    FixedOffsetFrame,
    JointIndex,
    LogVectorOutput,
    Parser,
    PlanarJoint,
    RandomGenerator,
    RigidTransform,
    RotationMatrix,
    Simulator,
    StartMeshcat,
    UniformlyRandomRotationMatrix,
)
from pydrake.common import temp_directory
from pydrake.geometry import StartMeshcat
from pydrake.systems.analysis import Simulator
from pydrake.visualization import ModelVisualizer

# sponana/src/sponana/utils.py
import sponana.utils
from sponana.controller import SpotController
from sponana.debug_logger import DebugLogger
from sponana.hardcoded_cameras import get_camera_generator_str
from sponana.perception import (
    BananaSpotter,
    add_body_pose_extractor,
    add_camera_pose_extractor,
)
from dataclasses import dataclass

@dataclass
class TableSceneSpec:
    """
    Description of the contents of one table top.  `None` values will be filled in via random generation
    in `clutter_gen`.

<<<<<<< HEAD
def distance_thres_point(poss_point_x, poss_point_y, x_points, y_points, r_threshold):
    # print("poss_point_x", poss_point_x, "poss_point_y", poss_point_y)
    for ind in range(len(x_points)):
        dist = math.hypot(
            abs(poss_point_x - x_points[ind]), abs(poss_point_y - y_points[ind])
        )
        # print("dist", dist)
        if dist < r_threshold:
            return False
    return True


def generate_random_with_min_dist(x_upper_range, y_upper_range, num_elements):
    x_points = []
    y_points = []
    # max x collisions of the ycb objects: 0.158000 (cracker), 0.086700 (sugar box), 0.031850 radius (tomato soup can), 0.090000 (mustard bottle), 0.083200 (gelatin box), 0.095600 (SPAM)
    x_sample = np.arange(-x_upper_range, x_upper_range, 0.15)
    # ("x_sample", x_sample)
    # max y collisions of the ycb objects: 0.207400 (cracker), 0.170300 (sugar box), 0.099900 length (tomato soup can), 0.160300 (mustard bottle), 0.067100 (gelatin box), 0.077500 (SPAM)
    y_sample = np.arange(-y_upper_range, y_upper_range, 0.20)
    # print("y_sample", y_sample)
    while len(x_points) < num_elements:
        poss_point_x = np.random.choice(x_sample)
        poss_point_y = np.random.choice(y_sample)
        if distance_thres_point(poss_point_x, poss_point_y, x_points, y_points, 0.15):
            x_points.append(poss_point_x)
            y_points.append(poss_point_y)
            # print(
            #    "appended:", "x_points_append:", x_points, "y_points_append:", y_points
            # )
    return x_points, y_points


def add_cameras_at_tables():
    camera_poses_W = [
        RigidTransform(
            R=RotationMatrix(
                [
                    [-0.008426572055398018, 0.49998224790571183, -0.865994656255191],
                    [0.9999644958114239, 0.004213286027699008, -0.007297625466794737],
                    [0.0, -0.8660254037844386, -0.49999999999999983],
                ]
            ),
            p=[0.5567144688632728, -0.003735510093671053, 0.495],
        ),
        RigidTransform(
            R=RotationMatrix(
                [
                    [0.7564493864543211, -0.32702611735642795, 0.5664258506633156],
                    [-0.6540522347128561, -0.3782246932271605, 0.6551043853465944],
                    [0.0, -0.8660254037844387, -0.4999999999999999],
                ]
            ),
            p=[-0.4067672805262673, -0.5122634135249003, 0.495],
        ),
        RigidTransform(
            R=RotationMatrix(
                [
                    [-0.8214529060279898, -0.28513817842327355, 0.49387381220674975],
                    [-0.5702763568465472, 0.4107264530139948, -0.7113990846327904],
                    [0.0, -0.8660254037844387, -0.4999999999999999],
                ]
            ),
            p=[-0.35091572089593653, 0.4881919030929625, 0.495],
        ),
    ]


def random_object_spawn(
    bodies_list, x_upper_bound, y_upper_bound, plant, plant_context, table, table_height
):
    const = 0
    if table == "left":
        const = -2
    if table == "right":
        const = 2

    z = 0.2 + table_height
    num_elements = len(bodies_list)
    # print("number of objects for table", num_elements)
    x_points, y_points = generate_random_with_min_dist(
        x_upper_bound, y_upper_bound, num_elements
    )
    # print("x_points", x_points, "y_points", y_points)
    body_index = 0
    for body in bodies_list:
        random_z_theta = random.uniform(0, 2 * np.pi)
        # print(random_z_theta)
        random_z_rotation = RotationMatrix.MakeZRotation(random_z_theta)
        # print("random z rotation:",random_z_rotation)
        tf = RigidTransform(
            # UniformlyRandomRotationMatrix(generator), #completely random rotation
            random_z_rotation,
            # [rng.uniform(-x_upper_bound, x_upper_bound), const + rng.uniform(-y_upper_bound, y_upper_bound), z],
            [x_points[body_index], const + y_points[body_index], z],
        )
        plant.SetFreeBodyPose(plant_context, plant.get_body(body), tf)
        z += 0.01
        body_index += 1

=======
    - n_objects is the number of non-banana objects.
    - object_type_indices is a list of indices into `manipulation.scenarios.ycb`.
    - object_contact_params is a list of tuples (x, y, theta, face). face is in (0, 1, 2)
        and indicates which face of the object is in contact with the table.
    """
    has_banana: bool = False
    banana_contact_params: tuple = None
    n_objects: int = None
    object_type_indices: list = None
    object_contact_params: list = None
>>>>>>> 1dd99836

def clutter_gen(
    meshcat,
    rng,
    table_height=0.2,
    add_spot=True,
    debug=False,
    simulation_time=-1,
    add_fixed_cameras=True,
<<<<<<< HEAD
    enable_arm_ik=True,
=======
    table_specs=[TableSceneSpec(has_banana=False), TableSceneSpec(has_banana=True), TableSceneSpec(has_banana=False)]
>>>>>>> 1dd99836
):
    """
    Generate a Sponana environment consistent with the provided `table_specs`.
    """
    
    # Randomly generate specifications for the tables if any are incomplete
    table_specs = concretize_table_specs(table_specs, rng)
    print(table_specs)

    scenario_data = f"""
cameras:
    table_top_camera:
        name: camera0
        depth: True
        X_PB:
            base_frame: camera0::base
            translation: [0, 0, {-0.05 + table_height}]
            rotation: !Rpy {{ deg: [-90, 0, 0] }}
    """
    if add_spot:
        # camera welded to the chest of Spot
        scenario_data += """
    spot_camera:
        name: spot_camera
        depth: True
        X_PB:
            translation: [0, 0.05, 0]
            base_frame: spot_camera::base
            rotation: !Rpy { deg: [-90, 0, 0] }
    """

    if add_fixed_cameras:
        # Add cameras at the fixed looking locations around each table
        scenario_data += get_camera_generator_str()

    # Visible camera overlooking table 2
    scenario_data += f"""       
directives:
- add_model:
    name: camera0
    file: package://manipulation/camera_box.sdf
- add_weld:
    parent: world
    child: camera0::base
    X_PC:
        translation: [0, 1.75, 1.0]
        rotation: !Rpy {{ deg: [-75, 0, 0] }}
"""
    
    # Table tops
    scenario_data += f"""
- add_model:
    name: table_top0
    file: package://sponana/table_top.sdf

- add_weld:
    parent: world
    child: table_top0::table_top_center
    X_PC:
        translation: [0, 0, {table_height}]

- add_model:
    name: table_top1
    file: package://sponana/table_top.sdf

- add_weld:
    parent: world
    child: table_top1::table_top_center
    X_PC:
        translation: [0, 2.0, {table_height}]

- add_model:
    name: table_top2
    file: package://sponana/table_top.sdf

- add_weld:
    parent: world
    child: table_top2::table_top_center
    X_PC:
        translation: [0, -2.0, {table_height}]
"""
    
    # Walls and floor
    scenario_data += f"""
- add_model:
    name: table_top4
    file: package://sponana/table_top4.sdf
- add_weld:
    parent: world
    child: table_top4::table_top4_center

- add_model:
    name: table_top5
    file: package://sponana/table_top5.sdf
- add_weld:
    parent: world
    child: table_top5::table_top5_center

- add_model:
    name: table_top6
    file: package://sponana/table_top6.sdf
- add_weld:
    parent: world
    child: table_top6::table_top6_center

- add_model:
    name: table_top7
    file: package://sponana/table_top7.sdf
- add_weld:
    parent: world
    child: table_top7::table_top7_center

- add_model:
    name: floor
    file: package://sponana/platform.sdf
- add_weld:
    parent: world
    child: floor::platform_center

- add_model:
    name: back_wall
    file: package://sponana/table_top9.sdf
- add_weld:
    parent: world
    child: back_wall::table_top9_center
    """

    # Add distractor objects
    for (i, spec) in enumerate(table_specs):
        for j in range(spec.n_objects):
            scenario_data += f"""
- add_model:
    name: object{j}_table{i}
    file: package://manipulation/hydro/{ycb[spec.object_type_indices[j]]}
"""

    # Add banana
    scenario_data += f"""
- add_model:
    name: banana
    file: package://sponana/banana/banana.sdf
    default_free_body_pose:
        banana: 
            translation: [0, 0, 1]
            rotation: !Rpy {{ deg: [0, 0, 0] }}    
"""

    # Spot
    if add_spot:
        scenario_data += """
- add_model:
    name: spot
    file: package://manipulation/spot/spot_with_arm_and_floating_base_actuators.urdf
    default_joint_positions:
        # fold the arm
        arm_sh1: [-3.1]
        arm_el0: [3.1]
        # initial position
        base_x: [1.0]
        base_rz: [3.14]

- add_model:
    name: spot_camera
    file: package://manipulation/camera_box.sdf

- add_weld:
    parent: spot::body
    child: spot_camera::base
    X_PC:
        translation: [0.4, 0, 0]
        # pointed slightly downward (by 30 degrees)
        rotation: !Rpy { deg: [-30, 0, -90] }

model_drivers:
    spot: !InverseDynamicsDriver {}
"""

    builder = DiagramBuilder()
    scenario = load_scenario(data=scenario_data)
    station = builder.AddSystem(
        MakeHardwareStation(
            scenario, meshcat, parser_preload_callback=sponana.utils.configure_parser
        )
    )

    if add_spot:
        spot_plant = station.GetSubsystemByName(
            "spot.controller"
        ).get_multibody_plant_for_control()
        spot_controller = builder.AddSystem(
            SpotController(spot_plant, meshcat=meshcat, enable_arm_ik=enable_arm_ik)
        )
        builder.Connect(
            spot_controller.get_output_port(),
            station.GetInputPort("spot.desired_state"),
        )

        # Get camera and table poses
        spot_camera_config = scenario.cameras["spot_camera"]
        camera_pose_extractor = add_camera_pose_extractor(
            spot_camera_config, station, builder
        )
        table_pose_extractors = [
            add_body_pose_extractor(f"table_top{i}", "table_top_link", station, builder)
            for i in range(3)
        ]

        # Perception system (Banan Spotter) (placeholder for now)
        spot_camera = station.GetSubsystemByName("rgbd_sensor_spot_camera")
        banana_spotter = builder.AddNamedSystem(
            "banana_spotter",
            BananaSpotter(spot_camera, num_tables=len(table_pose_extractors)),
        )
        builder.Connect(
            station.GetOutputPort("spot_camera.rgb_image"),
            banana_spotter.get_color_image_input_port(),
        )
        builder.Connect(
            station.GetOutputPort("spot_camera.depth_image"),
            banana_spotter.get_depth_image_input_port(),
        )
        builder.Connect(
            camera_pose_extractor.get_output_port(),
            banana_spotter.get_camera_pose_input_port(),
        )
        for i, pose_extractor in enumerate(table_pose_extractors):
            builder.Connect(
                pose_extractor.get_output_port(),
                banana_spotter.get_table_pose_input_port(i),
            )

        # Banana pose (using cheat port -- placeholder for now)
        banana_pose_extractor = add_body_pose_extractor(
            "banana", "banana", station, builder
        )
        builder.Connect(
            banana_pose_extractor.get_output_port(),
            spot_controller.GetInputPort("desired_gripper_pose"),
        )

        if debug:
            # Connect debugger
            spot_camera = station.GetSubsystemByName("rgbd_sensor_spot_camera")
            debugger = builder.AddNamedSystem(
                "debug_logger",
                DebugLogger(
                    spot_camera, meshcat, num_tables=len(table_pose_extractors)
                ),
            )
            builder.Connect(
                station.GetOutputPort("spot_camera.rgb_image"),
                debugger.get_color_image_input_port(),
            )
            builder.Connect(
                station.GetOutputPort("spot_camera.depth_image"),
                debugger.get_depth_image_input_port(),
            )
            builder.Connect(
                camera_pose_extractor.get_output_port(),
                debugger.get_camera_pose_input_port(),
            )
            for i, pose_extractor in enumerate(table_pose_extractors):
                builder.Connect(
                    pose_extractor.get_output_port(),
                    debugger.get_table_pose_input_port(i),
                )
            builder.Connect(
                station.GetOutputPort("spot.state_estimated"),
                debugger.get_spot_state_input_port(),
            )
            builder.Connect(
                banana_pose_extractor.get_output_port(),
                debugger.get_banana_pose_input_port(),
            )

    diagram = builder.Build()

    simulator = Simulator(diagram)
    context = simulator.get_mutable_context()
    plant = station.GetSubsystemByName("plant")
    plant_context = plant.GetMyContextFromRoot(context)

<<<<<<< HEAD
    # print("plant Floating Base", set(list(plant.GetFloatingBaseBodies())[0:3]))
    random_z_theta = random.uniform(0, 2 * np.pi)
    # print(random_z_theta)
    # print("random z rotation:", random_z_rotation)
    # print(type(plant.GetFloatingBaseBodies()))
    floating_base_bodies_list = list(plant.GetFloatingBaseBodies())
    len_bodies = len(floating_base_bodies_list)

    center_table_bodies = set(floating_base_bodies_list[0 : len_bodies // 3])
    x_upper_bound = 0.20
    y_upper_bound = 0.30
    random_object_spawn(
        center_table_bodies,
        x_upper_bound,
        y_upper_bound,
        plant,
=======
    # Set the poses of the YCB objects
    for (i, spec) in enumerate(table_specs):
        object_poses = list(map((lambda cps: cps_to_pose(cps, i)), spec.object_contact_params))
        for j in range(spec.n_objects):
            plant.SetFreeBodyPose(
                plant_context,
                plant.get_body(plant.GetBodyIndices(plant.GetModelInstanceByName(f"object{j}_table{i}"))[0]),
                object_poses[j]
            )

    # Set the pose of the banana
    banana_table_idx = next((i for i, spec in enumerate(table_specs) if spec.has_banana), None)
    print("banana_table_idx", banana_table_idx)
    print("spec[banana_table_idx].has_banana", table_specs[banana_table_idx].has_banana)
    banana_pose = cps_to_pose(table_specs[banana_table_idx].banana_contact_params, banana_table_idx)
    plant.SetFreeBodyPose(
>>>>>>> 1dd99836
        plant_context,
        plant.get_body(plant.GetBodyIndices(plant.GetModelInstanceByName(f"banana"))[0]),
        banana_pose
    )

    # Run the simulation
    sponana.utils.run_simulation(simulator, meshcat, finish_time=simulation_time)
    return simulator, diagram

### Utils for object generation ###
def concretize_table_specs(table_specs, rng):
    """
    Fill in `None` values in a list of `TableSceneSpec`s via random generation.
    Also ensure that exactly one table has a banana.
    """
    if not any(spec.has_banana for spec in table_specs):
        idx = rng.choice(len(table_specs))
    else:
        idx = next((i for i, spec in enumerate(table_specs) if spec.has_banana), None)

    complete_specs = []
    for i, spec in enumerate(table_specs):
        spec = copy.deepcopy(spec)
        spec.has_banana = i == idx
        if spec.has_banana and spec.banana_contact_params is None:
            spec.banana_contact_params = generate_contact_params(rng, 1)[0]
        if spec.n_objects is None:
            spec.n_objects = rng.integers(1, 5)
        if spec.object_type_indices is None:
            spec.object_type_indices = rng.choice(len(ycb), spec.n_objects)
        if spec.object_contact_params is None:
            spec.object_contact_params = generate_contact_params(rng, spec.n_objects)
        complete_specs.append(spec)
    
    return complete_specs

# Randomly generate contact parameters for n_objects objects.
# Returns a list of tuples (x, y, theta, face) where face is the face of the object that is in contact with the table.
# Face will be 0, 1, or 2.
def generate_contact_params(
        rng, n_objects,
        x_upper_bound=0.20,
        y_upper_bound=0.30,
):
    x_points, y_points = generate_random_with_min_dist(
        rng, x_upper_bound - 0.1, y_upper_bound - 0.1, n_objects
    )
    thetas = [rng.uniform(0, 2 * np.pi) for _ in range(n_objects)]
    faces = [rng.choice(3) for _ in range(n_objects)]
    return list(zip(x_points, y_points, thetas, faces))

# Contact parameters = (x, y, theta, face)
# Convert this to a pose (RigidTransform).
def cps_to_pose(cps, table_idx):
    x = cps[0]
    y = cps[1]
    theta = cps[2]
    face = cps[3]

    if face == 0:
        extra_rot = RotationMatrix.Identity()
    elif face == 1:
        extra_rot = RotationMatrix.MakeXRotation(np.pi/2)
    elif face == 2:
        extra_rot = RotationMatrix.MakeYRotation(np.pi/2)

    if table_idx == 0:
        y = y + 2.0
    elif table_idx == 2:
        y = y - 2.0

    return RigidTransform(
        RotationMatrix.MakeZRotation(theta) @ extra_rot,
        [x, y, 0.4]
    )

def generate_random_with_min_dist(rng, x_upper_range, y_upper_range, num_elements):
    x_points = []
    y_points = []
    # max x collisions of the ycb objects: 0.158000 (cracker), 0.086700 (sugar box), 0.031850 radius (tomato soup can), 0.090000 (mustard bottle), 0.083200 (gelatin box), 0.095600 (SPAM)
    x_sample = np.arange(-x_upper_range, x_upper_range, 0.15)
    print("x_sample", x_sample)
    # max y collisions of the ycb objects: 0.207400 (cracker), 0.170300 (sugar box), 0.099900 length (tomato soup can), 0.160300 (mustard bottle), 0.067100 (gelatin box), 0.077500 (SPAM)
    y_sample = np.arange(-y_upper_range, y_upper_range, 0.20)
    print("y_sample", y_sample)
    while len(x_points) < num_elements:
        poss_point_x = rng.choice(x_sample)
        poss_point_y = rng.choice(y_sample)
        if distance_thres_point(poss_point_x, poss_point_y, x_points, y_points, 0.15):
            x_points.append(poss_point_x)
            y_points.append(poss_point_y)
            print(
                "appended:", "x_points_append:", x_points, "y_points_append:", y_points
            )
    return x_points, y_points

def distance_thres_point(poss_point_x, poss_point_y, x_points, y_points, r_threshold):
    # print("poss_point_x", poss_point_x, "poss_point_y", poss_point_y)
    for ind in range(len(x_points)):
        dist = math.hypot(
            abs(poss_point_x - x_points[ind]), abs(poss_point_y - y_points[ind])
        )
        print("dist", dist)
        if dist < r_threshold:
            return False
    return True<|MERGE_RESOLUTION|>--- conflicted
+++ resolved
@@ -48,108 +48,6 @@
     Description of the contents of one table top.  `None` values will be filled in via random generation
     in `clutter_gen`.
 
-<<<<<<< HEAD
-def distance_thres_point(poss_point_x, poss_point_y, x_points, y_points, r_threshold):
-    # print("poss_point_x", poss_point_x, "poss_point_y", poss_point_y)
-    for ind in range(len(x_points)):
-        dist = math.hypot(
-            abs(poss_point_x - x_points[ind]), abs(poss_point_y - y_points[ind])
-        )
-        # print("dist", dist)
-        if dist < r_threshold:
-            return False
-    return True
-
-
-def generate_random_with_min_dist(x_upper_range, y_upper_range, num_elements):
-    x_points = []
-    y_points = []
-    # max x collisions of the ycb objects: 0.158000 (cracker), 0.086700 (sugar box), 0.031850 radius (tomato soup can), 0.090000 (mustard bottle), 0.083200 (gelatin box), 0.095600 (SPAM)
-    x_sample = np.arange(-x_upper_range, x_upper_range, 0.15)
-    # ("x_sample", x_sample)
-    # max y collisions of the ycb objects: 0.207400 (cracker), 0.170300 (sugar box), 0.099900 length (tomato soup can), 0.160300 (mustard bottle), 0.067100 (gelatin box), 0.077500 (SPAM)
-    y_sample = np.arange(-y_upper_range, y_upper_range, 0.20)
-    # print("y_sample", y_sample)
-    while len(x_points) < num_elements:
-        poss_point_x = np.random.choice(x_sample)
-        poss_point_y = np.random.choice(y_sample)
-        if distance_thres_point(poss_point_x, poss_point_y, x_points, y_points, 0.15):
-            x_points.append(poss_point_x)
-            y_points.append(poss_point_y)
-            # print(
-            #    "appended:", "x_points_append:", x_points, "y_points_append:", y_points
-            # )
-    return x_points, y_points
-
-
-def add_cameras_at_tables():
-    camera_poses_W = [
-        RigidTransform(
-            R=RotationMatrix(
-                [
-                    [-0.008426572055398018, 0.49998224790571183, -0.865994656255191],
-                    [0.9999644958114239, 0.004213286027699008, -0.007297625466794737],
-                    [0.0, -0.8660254037844386, -0.49999999999999983],
-                ]
-            ),
-            p=[0.5567144688632728, -0.003735510093671053, 0.495],
-        ),
-        RigidTransform(
-            R=RotationMatrix(
-                [
-                    [0.7564493864543211, -0.32702611735642795, 0.5664258506633156],
-                    [-0.6540522347128561, -0.3782246932271605, 0.6551043853465944],
-                    [0.0, -0.8660254037844387, -0.4999999999999999],
-                ]
-            ),
-            p=[-0.4067672805262673, -0.5122634135249003, 0.495],
-        ),
-        RigidTransform(
-            R=RotationMatrix(
-                [
-                    [-0.8214529060279898, -0.28513817842327355, 0.49387381220674975],
-                    [-0.5702763568465472, 0.4107264530139948, -0.7113990846327904],
-                    [0.0, -0.8660254037844387, -0.4999999999999999],
-                ]
-            ),
-            p=[-0.35091572089593653, 0.4881919030929625, 0.495],
-        ),
-    ]
-
-
-def random_object_spawn(
-    bodies_list, x_upper_bound, y_upper_bound, plant, plant_context, table, table_height
-):
-    const = 0
-    if table == "left":
-        const = -2
-    if table == "right":
-        const = 2
-
-    z = 0.2 + table_height
-    num_elements = len(bodies_list)
-    # print("number of objects for table", num_elements)
-    x_points, y_points = generate_random_with_min_dist(
-        x_upper_bound, y_upper_bound, num_elements
-    )
-    # print("x_points", x_points, "y_points", y_points)
-    body_index = 0
-    for body in bodies_list:
-        random_z_theta = random.uniform(0, 2 * np.pi)
-        # print(random_z_theta)
-        random_z_rotation = RotationMatrix.MakeZRotation(random_z_theta)
-        # print("random z rotation:",random_z_rotation)
-        tf = RigidTransform(
-            # UniformlyRandomRotationMatrix(generator), #completely random rotation
-            random_z_rotation,
-            # [rng.uniform(-x_upper_bound, x_upper_bound), const + rng.uniform(-y_upper_bound, y_upper_bound), z],
-            [x_points[body_index], const + y_points[body_index], z],
-        )
-        plant.SetFreeBodyPose(plant_context, plant.get_body(body), tf)
-        z += 0.01
-        body_index += 1
-
-=======
     - n_objects is the number of non-banana objects.
     - object_type_indices is a list of indices into `manipulation.scenarios.ycb`.
     - object_contact_params is a list of tuples (x, y, theta, face). face is in (0, 1, 2)
@@ -160,7 +58,6 @@
     n_objects: int = None
     object_type_indices: list = None
     object_contact_params: list = None
->>>>>>> 1dd99836
 
 def clutter_gen(
     meshcat,
@@ -170,11 +67,8 @@
     debug=False,
     simulation_time=-1,
     add_fixed_cameras=True,
-<<<<<<< HEAD
     enable_arm_ik=True,
-=======
     table_specs=[TableSceneSpec(has_banana=False), TableSceneSpec(has_banana=True), TableSceneSpec(has_banana=False)]
->>>>>>> 1dd99836
 ):
     """
     Generate a Sponana environment consistent with the provided `table_specs`.
@@ -457,24 +351,6 @@
     plant = station.GetSubsystemByName("plant")
     plant_context = plant.GetMyContextFromRoot(context)
 
-<<<<<<< HEAD
-    # print("plant Floating Base", set(list(plant.GetFloatingBaseBodies())[0:3]))
-    random_z_theta = random.uniform(0, 2 * np.pi)
-    # print(random_z_theta)
-    # print("random z rotation:", random_z_rotation)
-    # print(type(plant.GetFloatingBaseBodies()))
-    floating_base_bodies_list = list(plant.GetFloatingBaseBodies())
-    len_bodies = len(floating_base_bodies_list)
-
-    center_table_bodies = set(floating_base_bodies_list[0 : len_bodies // 3])
-    x_upper_bound = 0.20
-    y_upper_bound = 0.30
-    random_object_spawn(
-        center_table_bodies,
-        x_upper_bound,
-        y_upper_bound,
-        plant,
-=======
     # Set the poses of the YCB objects
     for (i, spec) in enumerate(table_specs):
         object_poses = list(map((lambda cps: cps_to_pose(cps, i)), spec.object_contact_params))
@@ -491,7 +367,6 @@
     print("spec[banana_table_idx].has_banana", table_specs[banana_table_idx].has_banana)
     banana_pose = cps_to_pose(table_specs[banana_table_idx].banana_contact_params, banana_table_idx)
     plant.SetFreeBodyPose(
->>>>>>> 1dd99836
         plant_context,
         plant.get_body(plant.GetBodyIndices(plant.GetModelInstanceByName(f"banana"))[0]),
         banana_pose
